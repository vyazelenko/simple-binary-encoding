--- conflicted
+++ resolved
@@ -19,10 +19,6 @@
 import org.w3c.dom.Document;
 import org.w3c.dom.Node;
 import org.w3c.dom.NodeList;
-<<<<<<< HEAD
-import uk.co.real_logic.sbe.PrimitiveType;
-=======
->>>>>>> 2fa07521
 import uk.co.real_logic.sbe.util.ValidationUtil;
 
 import javax.xml.parsers.DocumentBuilderFactory;
@@ -68,16 +64,6 @@
     {
         final DocumentBuilderFactory factory = DocumentBuilderFactory.newInstance();
 
-<<<<<<< HEAD
-        final String xsdFilename = options.xsdFilename();
-        if (xsdFilename != null)
-        {
-            SchemaFactory schemaFactory = SchemaFactory.newInstance(XMLConstants.W3C_XML_SCHEMA_NS_URI);
-            factory.setSchema(schemaFactory.newSchema(new File(xsdFilename)));
-        }
-
-=======
->>>>>>> 2fa07521
         final Document document = factory.newDocumentBuilder().parse(in);
         final XPath xPath = XPathFactory.newInstance().newXPath();
 
