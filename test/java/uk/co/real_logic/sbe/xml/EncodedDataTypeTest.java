--- conflicted
+++ resolved
@@ -343,28 +343,7 @@
             "</types>";
 
         Map<String, Type> map = parseTestXmlWithMap("/types/type", testXmlString);
-<<<<<<< HEAD
         Assert.assertNull(((EncodedDataType)map.get("testTypeDefaultCharMinValue")).getMinValue());
-=======
-        assertThat((((EncodedDataType)map.get("testTypeDefaultCharMinValue")).getMinValue()),
-                   is(new PrimitiveValue(PrimitiveValue.MIN_VALUE_CHAR)));
-        assertThat((((EncodedDataType)map.get("testTypeDefaultInt8MinValue")).getMinValue()),
-                   is(new PrimitiveValue(PrimitiveValue.MIN_VALUE_INT8)));
-        assertThat((((EncodedDataType)map.get("testTypeDefaultInt16MinValue")).getMinValue()),
-                   is(new PrimitiveValue(PrimitiveValue.MIN_VALUE_INT16)));
-        assertThat((((EncodedDataType)map.get("testTypeDefaultInt32MinValue")).getMinValue()),
-                   is(new PrimitiveValue(PrimitiveValue.MIN_VALUE_INT32)));
-        assertThat((((EncodedDataType)map.get("testTypeDefaultInt64MinValue")).getMinValue()),
-                   is(new PrimitiveValue(PrimitiveValue.MIN_VALUE_INT64)));
-        assertThat((((EncodedDataType)map.get("testTypeDefaultUInt8MinValue")).getMinValue()),
-                   is(new PrimitiveValue(PrimitiveValue.MIN_VALUE_UINT8)));
-        assertThat((((EncodedDataType)map.get("testTypeDefaultUInt16MinValue")).getMinValue()),
-                   is(new PrimitiveValue(PrimitiveValue.MIN_VALUE_UINT16)));
-        assertThat((((EncodedDataType)map.get("testTypeDefaultUInt32MinValue")).getMinValue()),
-                   is(new PrimitiveValue(PrimitiveValue.MIN_VALUE_UINT32)));
-        assertThat((((EncodedDataType)map.get("testTypeDefaultUInt64MinValue")).getMinValue()),
-                   is(new PrimitiveValue(PrimitiveValue.MIN_VALUE_UINT64)));
->>>>>>> 7074824d
     }
 
     @Test
@@ -377,28 +356,7 @@
             "</types>";
 
         Map<String, Type> map = parseTestXmlWithMap("/types/type", testXmlString);
-<<<<<<< HEAD
         Assert.assertNull(((EncodedDataType)map.get("testTypeDefaultCharMaxValue")).getMaxValue());
-=======
-        assertThat((((EncodedDataType)map.get("testTypeDefaultCharMaxValue")).getMaxValue()),
-                   is(new PrimitiveValue(PrimitiveValue.MAX_VALUE_CHAR)));
-        assertThat((((EncodedDataType)map.get("testTypeDefaultInt8MaxValue")).getMaxValue()),
-                   is(new PrimitiveValue(PrimitiveValue.MAX_VALUE_INT8)));
-        assertThat((((EncodedDataType)map.get("testTypeDefaultInt16MaxValue")).getMaxValue()),
-                   is(new PrimitiveValue(PrimitiveValue.MAX_VALUE_INT16)));
-        assertThat((((EncodedDataType)map.get("testTypeDefaultInt32MaxValue")).getMaxValue()),
-                   is(new PrimitiveValue(PrimitiveValue.MAX_VALUE_INT32)));
-        assertThat((((EncodedDataType)map.get("testTypeDefaultInt64MaxValue")).getMaxValue()),
-                   is(new PrimitiveValue(PrimitiveValue.MAX_VALUE_INT64)));
-        assertThat((((EncodedDataType)map.get("testTypeDefaultUInt8MaxValue")).getMaxValue()),
-                   is(new PrimitiveValue(PrimitiveValue.MAX_VALUE_UINT8)));
-        assertThat((((EncodedDataType)map.get("testTypeDefaultUInt16MaxValue")).getMaxValue()),
-                   is(new PrimitiveValue(PrimitiveValue.MAX_VALUE_UINT16)));
-        assertThat((((EncodedDataType)map.get("testTypeDefaultUInt32MaxValue")).getMaxValue()),
-                   is(new PrimitiveValue(PrimitiveValue.MAX_VALUE_UINT32)));
-        assertThat((((EncodedDataType)map.get("testTypeDefaultUInt64MaxValue")).getMaxValue()),
-                   is(new PrimitiveValue(PrimitiveValue.MAX_VALUE_UINT64)));
->>>>>>> 7074824d
     }
 
     @Test
